--- conflicted
+++ resolved
@@ -355,11 +355,7 @@
                                           'custom_id': tpl[4]})
                 long_psize = tpl[2]
                 stop_loss_close = True
-<<<<<<< HEAD
-            if tpl[0] == 0.0:
-=======
             elif tpl[0] == 0.0 or self.stop_mode in ['freeze']:
->>>>>>> 7ea7da15
                 continue
             elif tpl[0] > 0.0:
                 long_entry_orders.append({'side': 'buy', 'position_side': 'long', 'qty': tpl[0],
